"""Module for compile error visualization.

Attributes:
    log (logging): this module logger
"""
import logging
import sublime
from os import path

from .completion.compiler_variant import LibClangCompilerVariant

log = logging.getLogger(__name__)


class CompileErrors:
    """Comple errors is a class that encapsulates compile error visualization.

    Attributes:
        err_regions (dict): dictionary of error regions for view ids
    """

    _TAG = "easy_clang_complete_errors"
    _MAX_POPUP_WIDTH = 1800

    err_regions = {}
    phantom_sets = {}

    HTML_STYLE_MASK = """
<style>
html {{
  background-color: {background_color};
  color: {text_color};
}}
</style>
"""

    def generate(self, view, errors):
        """Generate a dictionary that stores all errors.

        The errors are stored along with their positions and descriptions.
        Needed to show these errors on the screen.

        Args:
            view (sublime.View): current view
            errors (list): list of parsed errors (dict objects)
        """
        view_id = view.buffer_id()
        if view_id == 0:
            log.error(" trying to show error on invalid view. Abort.")
            return
        log.debug(" generating error regions for view %s", view_id)
        # first clear old regions
        if view_id in self.err_regions:
            log.debug(" removing old error regions")
            del self.err_regions[view_id]
        # create an empty region dict for view id
        self.err_regions[view_id] = {}

        # If the view is closed while this is running, there will be
        # errors. We want to handle them gracefully.
        try:
            for error in errors:
                self.add_error(view, error)
            log.debug(" %s error regions ready", len(self.err_regions))
        except (AttributeError, KeyError, TypeError) as e:
            log.error(" view was closed -> cannot generate error vis in it")
            log.info(" original exception: '%s'", repr(e))

    def add_error(self, view, error_dict):
        """Put new compile error in the dictionary of errors.

        Args:
            view (sublime.View): current view
            error_dict (dict): current error dict {row, col, file, region}
        """
        logging.debug(" adding error %s", error_dict)
        error_source_file = path.basename(error_dict['file'])
        if error_source_file == path.basename(view.file_name()):
            row = int(error_dict['row'])
            col = int(error_dict['col'])
            point = view.text_point(row - 1, col - 1)
            error_dict['region'] = view.word(point)
            if row in self.err_regions[view.buffer_id()]:
                self.err_regions[view.buffer_id()][row] += [error_dict]
            else:
                self.err_regions[view.buffer_id()][row] = [error_dict]

    def show_phantoms(self, view):
        """Show phantoms for compilation errors.

        Args:
            view (sublime.View): current view
        """
        view.erase_phantoms("compile_errors")
        if view.buffer_id() not in self.phantom_sets:
            phantom_set = sublime.PhantomSet(view, "compile_errors")
            self.phantom_sets[view.buffer_id()] = phantom_set
        else:
            phantom_set = self.phantom_sets[view.buffer_id()]
        phantoms = []
        current_error_dict = self.err_regions[view.buffer_id()]
        for err in current_error_dict:
            errors_dict = current_error_dict[err]
            errors_html = CompileErrors._as_phantom_html(errors_dict)
            pt = view.text_point(err - 1, 1)
            phantoms.append(sublime.Phantom(
                sublime.Region(pt, view.line(pt).b),
                errors_html,
                sublime.LAYOUT_BELOW,
                on_navigate=self._on_phantom_navigate))
        phantom_set.update(phantoms)

    def show_regions(self, view, show_phantoms):
        """Show current error regions.

        Args:
            view (sublime.View): Current view
        """
        if view.buffer_id() not in self.err_regions:
            # view has no errors for it
            return
        current_error_dict = self.err_regions[view.buffer_id()]
        regions = CompileErrors._as_region_list(current_error_dict)
        log.debug(" showing error regions: %s", regions)
<<<<<<< HEAD
        view.add_regions(CompileErrors._TAG, regions, "string")
        if show_phantoms:
            self.show_phantoms(view)
=======
        view.add_regions(CompileErrors._TAG, regions, "code")
>>>>>>> 49d7fd01

    def erase_regions(self, view):
        """Erase error regions for view.

        Args:
            view (sublime.View): erase regions for view
        """
        if view.buffer_id() not in self.err_regions:
            # view has no errors for it
            return
        log.debug(" erasing error regions for view %s", view.buffer_id())
        view.erase_regions(CompileErrors._TAG)

    def show_popup_if_needed(self, view, row):
        """Show a popup if it is needed in this row.

        Args:
            view (sublime.View): current view
            row (int): number of row
        """
        if view.buffer_id() not in self.err_regions:
            return
        current_err_region_dict = self.err_regions[view.buffer_id()]
        if row in current_err_region_dict:
            errors_dict = current_err_region_dict[row]
            errors_html = CompileErrors._as_html(errors_dict)
            view.show_popup(errors_html, max_width=self._MAX_POPUP_WIDTH)
        else:
            log.debug(" no error regions for row: %s", row)

    def clear(self, view):
        """Clear errors from dict for view.

        Args:
            view (sublime.View): current view
        """
        if view.buffer_id() not in self.err_regions:
            # no errors for this view
            return
        view.hide_popup()
        self.erase_regions(view)
        self.err_regions[view.buffer_id()].clear()

    def remove_region(self, view_id, row):
        """Remove a region for view_id in row.

        Args:
            view_id (int): view id
            row (int): row number
        """
        if view_id not in self.err_regions:
            # no errors for this view
            return
        current_error_dict = self.err_regions[view_id]
        if row not in current_error_dict:
            # no errors for this row
            return
        del current_error_dict[row]

    @staticmethod
    def _on_phantom_navigate(self):
        """Close all phantoms in active view.

        """
        sublime.active_window().active_view().erase_phantoms("compile_errors")

    @staticmethod
    def _as_html(errors_dict):
        """Show error as html.

        Args:
            errors_dict (dict): Current error
        """
        errors_html = ""
        for entry in errors_dict:
            processed_error = entry['error']
            processed_error = processed_error.replace(' ', '&nbsp;')
            processed_error = processed_error.replace('<', '&lt;')
            processed_error = processed_error.replace('>', '&gt;')
            if LibClangCompilerVariant.SEVERITY_TAG in entry:
                severity = entry[LibClangCompilerVariant.SEVERITY_TAG]
                if severity > 2:
                    errors_html = CompileErrors.HTML_STYLE_MASK.format(
                        background_color="#BB2222", text_color="#EEEEEE")
                    errors_html += "<b>Error:</b><br>"
                elif severity == 2:
                    errors_html = CompileErrors.HTML_STYLE_MASK.format(
                        background_color="#CC5500", text_color="#EEEEEE")
                    errors_html += "<b>Warning:</b><br>"
            errors_html += "<div>" + processed_error + "</div>"
        # Add non-breaking space to prevent popup from getting a newline
        # after every word
        return errors_html

    @staticmethod
    def _as_phantom_html(errors_dict):
        """Get error as html for phantom

        Args:
            errors_dict (dict): Current error
        """
        stylesheet = '''
            <style>
                div.error {
                    padding: 0.4rem 0 0.4rem 0.7rem;
                    margin: 0.2rem 0;
                    border-radius: 2px;
                }

                div.error span.message {
                    padding-right: 0.7rem;
                }

                div.error a {
                    text-decoration: inherit;
                    padding: 0.35rem 0.7rem 0.45rem 0.8rem;
                    position: relative;
                    bottom: 0.05rem;
                    border-radius: 0 2px 2px 0;
                    font-weight: bold;
                }
                html.dark div.error a {
                    background-color: #00000018;
                }
                html.light div.error a {
                    background-color: #ffffff18;
                }
            </style>
        '''

        errors_html = '<body id=inline-error>'
        errors_html += stylesheet
        errors_html += '<div class="error">'
        errors_html += '<span class="message">'
        first = True
        for entry in errors_dict:
            processed_error = entry['error']
            processed_error = processed_error.replace(' ', '&nbsp;')
            processed_error = processed_error.replace('<', '&lt;')
            processed_error = processed_error.replace('>', '&gt;')
            if not first:
                processed_error = '<br>' + processed_error
            first = False
            errors_html += processed_error
        errors_html += '</span>'
        errors_html += '<a href=hide>' + chr(0x00D7) + '</a></div>'
        errors_html += '</body>'
        # Add non-breaking space to prevent popup from getting a newline
        # after every word
        return errors_html

    @staticmethod
    def _as_region_list(err_regions_dict):
        """Make a list from error region dict.

        Args:
            err_regions_dict (dict): dict of error regions for current view

        Returns:
            list(Region): list of regions to show on sublime view
        """
        region_list = []
        for errors_list in err_regions_dict.values():
            for error in errors_list:
                region_list.append(error['region'])
        return region_list<|MERGE_RESOLUTION|>--- conflicted
+++ resolved
@@ -122,13 +122,9 @@
         current_error_dict = self.err_regions[view.buffer_id()]
         regions = CompileErrors._as_region_list(current_error_dict)
         log.debug(" showing error regions: %s", regions)
-<<<<<<< HEAD
-        view.add_regions(CompileErrors._TAG, regions, "string")
+        view.add_regions(CompileErrors._TAG, regions, "code")
         if show_phantoms:
             self.show_phantoms(view)
-=======
-        view.add_regions(CompileErrors._TAG, regions, "code")
->>>>>>> 49d7fd01
 
     def erase_regions(self, view):
         """Erase error regions for view.
